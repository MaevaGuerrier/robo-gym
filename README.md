<img align="left" width="60" height="60" src="docs/media/robo-gym-logo.png" alt="robo-gym logo">

<!-- omit in toc -->
# robo-gym 

<br>

![PyPI - Python Version](https://img.shields.io/pypi/pyversions/robo-gym)
![PyPI](https://img.shields.io/pypi/v/robo-gym)

**``robo-gym`` is an open source toolkit for distributed reinforcement learning on real and simulated robots.**

![](https://user-images.githubusercontent.com/36470989/81711550-11902d00-9474-11ea-8a04-d31da59e8266.gif) ![](https://user-images.githubusercontent.com/36470989/81711381-e73e6f80-9473-11ea-880e-1b0ff50e15ff.gif)

``robo-gym`` provides a collection of reinforcement learning environments involving robotic tasks applicable in both simulation and real world robotics. Additionally, we provide the tools to facilitate the creation of new environments featuring different robots and sensors.

Main features :
- [Gymnasium](https://gymnasium.farama.org/) interface for all the environments
- **simulated** and **real** robots interchangeability, which enables a seamless transfer from training in simulation to application on the real robot.
- built-in **distributed** capabilities, which enable the use of distributed algorithms and distributed hardware
- based only on **open source** software, which allows to develop applications on own hardware and without incurring in cloud services fees or software licensing costs
- integration of multiple commercially available **industrial robots**: MiR 100, Universal Robots (more to come)
- it has been successfully deployed to train a DRL algorithm to solve two different tasks in simulation that was able to solve the tasks on the real robots as well, without any further training in the real world

A [paper](https://arxiv.org/abs/2007.02753) describing robo-gym has been accepted for IROS 2020. A video showcasing the toolkit's capabilities and additional info can be found on our [website](https://sites.google.com/view/robo-gym)

**NOTE**: We are continuously working to improve and expand robo-gym. If you are interested in reproducing the results obtained in the IROS 2020 paper please refer to v.0.1.0 for all the 3 repositories involved in the framework: [robo-gym](https://github.com/jr-robotics/robo-gym/tree/v0.1.0), [robo-gym-robot-servers](https://github.com/jr-robotics/robo-gym-robot-servers/tree/v0.1.0), [robo-gym-server-modules](https://github.com/jr-robotics/robo-gym-server-modules/tree/v0.1.0).

**NOTE**: robo-gym is undergoing a necessary overhaul process. Things may break temporarily, and some old setups may not be supported anymore. In particular:
* Agents using the old Gym versions need to upgrade to Gymnasium, see also [Gymnasium's migration guide](https://gymnasium.farama.org/content/migration-guide/).
* Across all components, Python versions up to 3.7.x will not be supported anymore.
* On the server side, ROS distros before noetic will not be supported anymore.
* Installation guides and other documentation may be inconsistent and not up to date.
* Version-agnostic references to robo-gym repositories from old commits (e.g., git clone commands in Dockerfiles) may need adjustment to retrieve a compatible version.
* Temporarily, our internal CI for robo-gym is partially disabled, which may lead to reduced coverage of automated tests and delays in updates on PyPI. Install from source instead (`pip install -e .`) if required.

[See the News section](#news)

<!-- omit in toc -->
# Table of Contents

- [Basics](#basics)
- [Installation](#installation)
- [How to use](#how-to-use)
- [Environments](#environments)
- [Examples](#examples)
- [Testing](#testing)
- [Troubleshooting](#troubleshooting)
- [Contributing](#contributing)
- [Citation](#citation)
- [News](#news)


# Basics
[back to top](#robo-gym)

The ``robo-gym`` framework is composed of several building blocks.
Detailed information on them is given [here](docs/the_framework.md) and in the [paper](https://arxiv.org/abs/2007.02753).

![robo-gym framework](https://user-images.githubusercontent.com/36470989/79330117-4498dc80-7f19-11ea-9de4-bed4f6390f3a.jpg)

The framework can be subdivided in two main parts:

- The *Robot Server Side* (in green) is the one directly interacting with the real robot or
  simulating the robot. It is based on ROS, Gazebo and Python.
  It includes the robot simulation itself, the drivers to communicate with
  the real robot and additional required software tools.

- The *Environment Side* is the one providing the Gymnasium interface to the robot
  and implementing the different environments.

The *Robot Server Side* and the *Environment Side* can run on the same PC or on different PCs
connected via network.

# Installation
[back to top](#robo-gym)

<!-- omit in toc -->
## Environment Side
**Requirements:** Python >= 3.8

You can perform a minimal install of robo-gym with:

```bash
git clone https://github.com/montrealrobotics/robo-gym.git
cd robo-gym
pip install -e .
```
If you prefer, you can do a minimal install of the packaged version directly from PyPI:

```bash
pip install robo-gym
```

<!-- omit in toc -->
## Robot Server Side
**Requirements:** Ubuntu 20.04 (recommended) or 18.04.

The Robot Server Side can be installed on the same machine running the Environment Side
and/or on other multiple machines.

Install [robo-gym-robot-servers](https://github.com/montrealrobotics/robo-gym-robot-servers)
following the instructions in the repository's README.

# Docker
Robo-gym and/or the robot servers can be run in a docker container. See the [robo-gym-robo-servers](https://github.com/montrealrobotics/robo-gym-robot-servers) repository for how to start the server in a docker.
To build the image:
```
sudo docker build -t robogym .
```
This should be run in the terminal where you launch the container to giev docker access to the X server for graphical output.
```
xhost +local:docker
```


Then start a container:
```
sudo docker compose up -d
```

A session can be started in the container with:
```
sudo docker exec -it -e DISPLAY=$DISPLAY robogym bash
```

# How to use
[back to top](#robo-gym)

Each environment comes with a version to be run with a simulated version of the
robot and the scenario and version to be run with the real robot.
Simulated environments have a name ending with *Sim* whereas real robot environments
have a name ending with *Rob*.

<!-- omit in toc -->
## Simulated Environments

Before making a simulated environment it is necessary to start the Server Manager with: 

```sh
start-server-manager
```

The Server Manager takes care of starting and managing the correct simulation/s and Robot Server/s. 
Depending on the setup that you choose, the Server Manager could be running on the same machine on which you call  ``env.make()`` or on another machine connected via network.

The Server Manager is part of the [robo-gym-server-modules](https://github.com/jr-robotics/robo-gym-server-modules) package. A list of commands is available [here](https://github.com/jr-robotics/robo-gym-server-modules#how-to-use). 

To start an environment use:
```python
import import gymnasium as gym, robo_gym

env = gym.make('EnvironmentNameSim-v0', ip='<server_manager_address>')
env.reset()
```

The IP address of the machine on which the Server Manager is running has to
be passed as an argument to ``env.make``, if the Server Manager is running on the
same machine use ``ip='127.0.0.1'``.

To start a simulated environment with **GUI** use the optional *gui* argument:

```python
env = gym.make('EnvironmentNameSim-v0', ip='<server_manager_address>', gui=True)
```

Some environments require a robot_model argument, for example, for an Interbotix WidowX250s environment, the command would be:

```
env = gym.make('EnvironmentNameSim-v0', ip='<server_manager_address>', gui=True, robot_model='wx250s')
```

<!-- omit in toc -->
### Additional commands for Simulated Environments

The Simulation wrapper provides some extra functionalities to the Simulated Environments.

- `env.restart_sim()` restart the simulation
- `env.kill_sim()` kill the simulation 

<!-- omit in toc -->
## Real Robot Environments

When making a real robot environment the Robot Server needs to be started manually, see [here](https://github.com/montrealrobotics/robo-gym-robot-servers#how-to-use) how to do that.  

Once the Real Robot Server is running, you can start the corresponding environment with: 

```python
import gymnasium as gym
import robo_gym

env = gym.make('EnvironmentNameRob-v0', rs_address='<robot_server_address>')

env.reset()
```
The `<robot_server_address>` has to be formed as `IP:PORT`

For an environment which requires a robot_model argument:

```
env = gym.make('EndEffectorPositioningInterbotixARob-v0', rs_address='<robot_server_address>', robot_model='wx250s')
```

# Environments 
[back to top](#robo-gym)

See [List of Environments](docs/environments.md).

For information on creating your own environments, see [Creating your own Environments](docs/creating_environments.md).

# Examples
[back to top](#robo-gym)

## Random Agent Locobot Simulation Environment

<<<<<<< HEAD
```python
import gym
import robo_gym

target_machine_ip = '127.0.0.1' # or other machine 'xxx.xxx.xxx.xxx'
robot_model = 'locobot_wx250s'

# initialize environment
env = gym.make('EmptyEnvironmentInterbotixRSim-v0', ip=target_machine_ip, gui=True robot_model=robot_model)

num_episodes = 10

# Arm joints in reset pose and a velocity in x for the base.
action = [0.0757, 0.0074, 0.0122, -0.00011, 0.0058, -0.00076, 0.1, 0]

for episode in range(num_episodes):
    done = False
    env.reset()
    while not done:
        state, reward, done, info = env.step(action)
```


## Random Agent MiR100 Simulation Environment

=======
>>>>>>> 421b529a
```python
import gym
import robo_gym

target_machine_ip = '127.0.0.1' # or other machine 'xxx.xxx.xxx.xxx'
robot_model = 'locobot_wx250s'

# initialize environment
env = gym.make('EmptyEnvironmentInterbotixRSim-v0', ip=target_machine_ip, gui=True robot_model=robot_model)

num_episodes = 10

# Arm joints in reset pose and a velocity in x for the base.
action = [0.0757, 0.0074, 0.0122, -0.00011, 0.0058, -0.00076, 0.1, 0]

for episode in range(num_episodes):
    done = False
    env.reset()
    while not done:
        state, reward, done, info = env.step(action)
```


## Random Agent MiR100 Simulation Environment

```python
import gymnasium as gym
import robo_gym

target_machine_ip = '127.0.0.1' # or other machine 'xxx.xxx.xxx.xxx'

# initialize environment
env = gym.make('NoObstacleNavigationMir100Sim-v0', ip=target_machine_ip, gui=True)

num_episodes = 10

for episode in range(num_episodes):
    done = False
    env.reset()
    while not done:
        # random step in the environment
        state, reward, done, info = env.step(env.action_space.sample())
```



Additional examples can be found [here](docs/examples)

# Testing 
[back to top](#robo-gym)

Start the Server Manager and attach to the session with: 

```sh
start-server-manager && attach-to-server-manager
```

<details>
<summary>Expected output</summary>
<p>

```sh
2021-XX-XX XX:XX:XX,XXX - serverManager - INFO - Server Manager started at 50100
```

For problems at this step see the [Testing](https://github.com/jr-robotics/robo-gym-server-modules#testing) section of [robo-gym-server-modules](https://github.com/jr-robotics/robo-gym-server-modules).
</p>
</details>

<br>

On the PC where you are running ``robo-gym`` associate the IP of the pc on which the Server Manager is running to the hostname `robot-servers` with:

```sh
sudo sh -c 'printf "127.0.0.1 robot-servers" >> /etc/hosts'
```

If you are running the Server Manager on a different PC replace *127.0.0.1* with the IP address of the machine. 

We are using [pytest](http://doc.pytest.org/) for tests. You can run a short selection of tests with:

```sh
pytest -m "not nightly"
```

or the full test suite with:

```sh
pytest
```

Once you are done run `kill-server-manager` to kill the Robot Server and the Server Manager.

# Troubleshooting 

If you encounter troubles running robo-gym please take a look at the [existing issues](https://github.com/jr-robotics/robo-gym/issues?q=is%3Aissue++), if you still cannot find solution to your problem please submit a [new issue](https://github.com/jr-robotics/robo-gym/issues/new/).

[Troubleshooting robo-gym-robot-servers](https://github.com/montrealrobotics/robo-gym-robot-servers#troubleshooting)
[Troubleshooting robo-gym-server-modules](https://github.com/montrealrobotics/robo-gym-server-modules#troubleshooting)

# Contributing
[back to top](#robo-gym)

New environments and new robots and sensors implementations are welcome!

If you have general questions or ideas that you would like to share please [start a new discussion](https://github.com/jr-robotics/robo-gym/discussions/new).

## External contributors

This is an incomplete list of GitHub users that we thank for valuable contributions:

* [f4rh4ng](https://github.com/f4rh4ng): Contributed to the development of the initial Panda robot integration.
* [Tejas Shah](https://github.com/tejashah88): Fixed leftover problems from the upgrade to Gymnasium.
* [Louis LE LAY](https://github.com/louislelay): Developed the [isaaclab_ur_reach_sim2real](https://github.com/louislelay/isaaclab_ur_reach_sim2real/) project, from which our example code for loading and using Isaac Lab policies originates.


# Citation
[back to top](#robo-gym)

```
@article{lucchi2020robo,
  title={robo-gym--An Open Source Toolkit for Distributed Deep Reinforcement Learning on Real and Simulated Robots},
  author={Lucchi, Matteo and Zindler, Friedemann and M{\"u}hlbacher-Karrer, Stephan and Pichler, Horst},
  journal={2020 IEEE/RSJ International Conference on Intelligent Robots and Systems (IROS)},
  year={2020}
}
```
# News
[back to top](#robo-gym)
- 2025-05-30 (v2.1.0)
  * modular environment classes
  * first Isaac Lab policy compatibility environments

- 2024-09-06 (v2.0.0)
  * Added support for gymnasium, dropped support for gym
  * Added support for Python up to 3.11
  * Dropped support for Python 3.7
  * Improved cleanup of simulation robot servers

- 2021-05-19 (v1.0.0)
  + Added support for all the Universal Robots models: UR3, UR3e, UR5, UR5e, UR10, UR10e, UR16e
  + The Robot Server state can now be defined as a dictionary instead of a list to reduce errors caused by wrong indexing
  + Added support for Python 3.7, 3.8, 3.9 and stopped support for 3.5
  + Added Obstacle Avoidance environments  
  + Improved logging and debugging
  + Improved code quality and readability 

- 2020-11-03
  + IROS 2020 is live! This year the event is on-demand and accessible for free to everyone. You can register at https://www.iros2020.org/ondemand/signup and find the presentation of our paper about robo-gym here https://www.iros2020.org/ondemand/episode?id=1357&id2=Transfer%20Learning&1603991207687

- 2020-07-07
  + The robo-gym paper has been accepted for IROS 2020 !
- 2020-06-02 (v0.1.7)
  + improved documentation

- 2020-04-27 (v0.1.1)
  + added Simplified Installation option for Robot Server Side

- 2020-04-15 (v0.1.0)
  + robo-gym first release is here!<|MERGE_RESOLUTION|>--- conflicted
+++ resolved
@@ -213,7 +213,6 @@
 
 ## Random Agent Locobot Simulation Environment
 
-<<<<<<< HEAD
 ```python
 import gym
 import robo_gym
@@ -239,8 +238,6 @@
 
 ## Random Agent MiR100 Simulation Environment
 
-=======
->>>>>>> 421b529a
 ```python
 import gym
 import robo_gym
