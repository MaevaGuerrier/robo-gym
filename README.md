<img align="left" width="60" height="60" src="https://user-images.githubusercontent.com/36470989/116858354-8668f380-abfe-11eb-81dc-629d9e8a9d4e.png" alt="robo-gym logo">

<!-- omit in toc -->
# robo-gym 

**robo-gym is an open source toolkit for distributed reinforcement learning on real and simulated robots.**

![](https://user-images.githubusercontent.com/36470989/81711550-11902d00-9474-11ea-8a04-d31da59e8266.gif) ![](https://user-images.githubusercontent.com/36470989/81711381-e73e6f80-9473-11ea-880e-1b0ff50e15ff.gif)

``robo-gym`` provides a collection of reinforcement learning environments involving robotic tasks applicable in both simulation and real world robotics. Additionally, we provide the tools to facilitate the creation of new environments featuring different robots and sensors.

<!-- TODO update  -->
Main features :
- [OpenAI Gym](https://gym.openai.com) interface for all the the environments
- **simulated** and **real** robots interchangeability, which enables a seamless transfer from training in simulation to application on the real robot.
- built-in **distributed** capabilities, which enable the use of distributed algorithms and distributed hardware
- based only on **open source** software, which allows to develop applications on own hardware and without incurring in cloud services fees or software licensing costs
- integration of 2 commercially available **industrial robots**: MiR 100, UR 10 (more to come)
- it has been successfully deployed to train a DRL algorithm to solve two different tasks in simulation that was able to solve the tasks on the real robots as well, without any further training in the real world

A [paper](https://arxiv.org/abs/2007.02753) describing robo-gym has been accepted for IROS 2020. A video showcasing the toolkit's
capabilities and additional info can be found on our [website](https://sites.google.com/view/robo-gym)

**NOTE**: We are continuously working to improve and expand robo-gym. If you are interested in reproducing the results obtained in the IROS 2020 paper please refer to v.0.1.0 for all the 3 repositories involved in the framework: [robo-gym](https://github.com/jr-robotics/robo-gym/tree/v0.1.0), [robo-gym-robot-servers](https://github.com/jr-robotics/robo-gym-robot-servers/tree/v0.1.0), [robo-gym-server-modules](https://github.com/jr-robotics/robo-gym-server-modules/tree/v0.1.0).

[See the News section](#news)

<!-- omit in toc -->
## Table of Contents

- [Basics](#basics)
- [Installation](#installation)
  - [Environment Side](#environment-side)
  - [Robot Server Side](#robot-server-side)
    - [Simplified Installation](#simplified-installation)
    - [Standard Installation](#standard-installation)
  - [Managing Multiple Python Versions](#managing-multiple-python-versions)
- [How to use](#how-to-use)
  - [Simulated Environments](#simulated-environments)
    - [Additional commands for Simulated Environments](#additional-commands-for-simulated-environments)
      - [restart simulation](#restart-simulation)
      - [kill simulation](#kill-simulation)
      - [Exception Handling Wrapper](#exception-handling-wrapper)
  - [Real Robot Environments](#real-robot-environments)
- [Environments](#environments)
- [Examples](#examples)
  - [Random Agent MiR100 Simulation Environment](#random-agent-mir100-simulation-environment)
- [Testing](#testing)
- [Contributing](#contributing)
- [Citation](#citation)
- [News](#news)


## Basics
[back to top](#robo-gym)

The robo-gym framework is composed of several building blocks.
Detailed information on them is given [here](docs/the_framework.md) and in the [paper](https://arxiv.org/abs/2007.02753).

![robo-gym framework](https://user-images.githubusercontent.com/36470989/79330117-4498dc80-7f19-11ea-9de4-bed4f6390f3a.jpg)

The framework can be subdivided in two main parts:

- The *Robot Server Side* (in green) is the one directly interacting with the real robot or
  simulating the robot. It is based on ROS Kinetic, Gazebo 7 and Python 2.7.
  It includes the robot simulation itself, the drivers to communicate with
  the real robot and additional required software tools.

- The *Environment Side* is the one providing the OpenAI Gym interface to the robot
  and implementing the different environments. It works with Python > 3.5.

The *Robot Server Side* and the *Environment Side* can run on the same PC or on different PCs
connected via network.
Given the different Python version requirements when running the *Robot Server Side*
and the *Environment Side* on the same PC, it is necessary to create two isolated
Python virtual environments. See the following section for further details.


## Installation
[back to top](#robo-gym)

### Environment Side
**Requirements:** robo-gym requires Python >= 3.5

You can perform a minimal install of robo-gym with:

```bash
git clone https://github.com/jr-robotics/robo-gym.git
cd robo-gym
pip install -e .
```
If you prefer, you can do a minimal install of the packaged version directly from PyPI:

```bash
pip install robo-gym
```

### Robot Server Side

The Robot Server Side can be installed on the same machine running the Environment Side
and/or on other multiple machines.

For the Robot Server Side there are two types of installation.

#### Simplified Installation

The Simplified Installation is intended for the users that want to use the provided
simulated environments as they come. The whole Robot Server Side is provided as
a Docker Container including Server Manager, Robot Servers, Command Handlers and
Simulated Robots allowing to get the standard robo-gym environments running with
minimal effort.

At the moment the Simplified Installation cannot be used with the Real Robots.

1. Install Docker following the [official documentation](https://docs.docker.com/get-docker/).

2. Execute the following command to pull and and start the Docker container provided:

```bash
run-rs-side-standard
```

The command is installed with the robo-gym installation, so make sure you have installed
robo-gym (Environment Side) before you try this out.


**NOTE**: At the moment the Simplified Installation does not support the visualization of the environments.
The gui option is not working.

#### Standard Installation

**Requirements:** The Standard Installation requires Ubuntu 16.04 or 18.04.

The Standard Installation is intended to be used with Real Robots,
for one or multiple Simulated Robots and for development purposes.


1. Install [robo-gym-robot-servers](https://github.com/jr-robotics/robo-gym-robot-servers)
following the instructions in the repository's README.

2. Install [robo-gym-server-modules](https://github.com/jr-robotics/robo-gym-server-modules)
for the system-wide Python 2.7 with:

```bash
pip install robo-gym-server-modules
```
<!-- omit in toc -->
##### Test the installation

To test the installation of *robo-gym-server-modules* try to run:  `start-server-manager` . 

If you get: `start-server-manager: command not found` it is most probably because your `$PATH` is not set correctly, to fix the problem add:

```bash
export PATH="/home/<your_username>/.local/bin:$PATH"
```

to your `.bashrc` file. 

In a second terminal window activate the Python 3.6 virtual environment and run:

```python
import gym, robo_gym

env = gym.make('NoObstacleNavigationMir100Sim-v0', ip='127.0.0.1', gui=True)

env.reset()
```

If you are running the ServerManager on a different PC replace *127.0.0.1* with the IP address of the machine. 

After running the command you should see the robot simulation starting and the initial state of the environment printed in the terminal window. 

Once you are done run `kill-server-manager` in a terminal window to kill the RobotServer and the ServerManager.

### Managing Multiple Python Versions

[Here](docs/managing_multiple_python_vers.md) you can find some additional information
on how to deal with multiple Python versions on the same machine.

## How to use
[back to top](#robo-gym)

The environments provided with robo-gym can be used in the same way of any other
OpenAI Gym environment. To get started is enough to run:

```python
import gym, robo_gym

# for a simulated robot environment
env = gym.make('EnvironmentNameSim-v0', ip='<server_manager_address>')
# for a real robot environment
env = gym.make('EnvironmentNameRob-v0', rs_address='<robot_server_address>')

env.reset()
```

Each environment comes with a version to be run with a simulated version of the
robot and the scenario and version to be run with the real robot.
Simulated environments have a name ending with *Sim* whereas real robot environments
have a name ending with *Rob*.

### Simulated Environments

Before making a simulated environment it is necessary to start the Server Manager.
Depending on the type of installation and setup that you chose the Server Manager
could be running on the same machine where you are calling ``env.make()`` or on
another machine connected via network.

The commands to control the Server Manager are:

- ``start-server-manager`` starts the Server Manager in the background
- ``attach-to-server-manager`` attaches the console to the Server Manager tmux session allowing to visualize the status of the Server Manager
- ``Ctrl+B, D`` detaches the console from the Server Manager tmux session
- ``kill-all-robot-servers`` kills all the running Robot Servers and the Server Manager
- ``kill-server-manager`` kills the Server Manager

<<<<<<< HEAD
<!-- TODO add restart command and remove kill-server-manager  -->

To start the Server Manager it is necessary to make sure that
ROS and the robo-gym workspace are sourced with:

<!-- TODO remove this  -->
=======
The Server Manager must be started in a terminal running the default _Python 2.7_. It is necessary to make sure that ROS and the robo-gym workspace are sourced with:

(_Python 2.7_)
>>>>>>> ad149506
```bash
# Source ROS Melodic
source /opt/ros/melodic/setup.bash
# Source ROS Kinetic
# source /opt/ros/kinetic/setup.bash
source ~/robogym_ws/devel/setup.bash
```

It is then sufficient to run ``start-server-manager`` in the same shell.

The IP address of the machine on which the Server Manager is running has to
be passed as an argument to ``env.make``, if the Server Manager is running on the
same machine use ``ip='127.0.0.1'``.

By default the simulated environments are started in headless mode, without any graphical interface.

The environment itself can be initialized in a Python >3.5 environment. 

To start a simulated environment with **GUI** use the optional *gui* argument:

(_Python >=3.5_ / _robo-gym_ virtual environment)
```python
env = gym.make('EnvironmentNameSim-v0', ip='<server_manager_address>', gui=True)
```

#### Additional commands for Simulated Environments

The Simulation wrapper provides some extra functionalities to the Simulated Environments.

##### restart simulation

```python
env.restart_sim()
```

##### kill simulation

<!-- TODO replace with close -->
```python
env.kill_sim()
```

##### Exception Handling Wrapper

The Exception Handling Wrapper comes in handy when training on simulated environments.
The wrapper implements reaction strategies to common exceptions raised during training.
If one of the know exceptions is raised it tries to restart the Robot Server and the Simulation
to recover the system. If the exceptions happen during the reset of the environment the Robot Server
is simply restarted in the background, whereas, if exceptions happen during the execution of an
environment step the environment returns:

```python
return self.env.observation_space.sample(), 0, True, {"Exception":True, "ExceptionType": <Exception_type>}
```
Adding the wrapper to any simulated environment is very easy:

```python
import gym, robo_gym
from robo_gym.wrappers.exception_handling import ExceptionHandling

env = gym.make('EnvironmentNameSim-v0', ip='<server_manager_address>')
env = ExceptionHandling(env)
```

### Real Robot Environments

When making a real robot environment the Robot Server needs to be started manually,
once this is started, its address has to be provided as an argument to the ``env.make()``
method call.

## Environments 

See [List of Environments](docs/environments.md).

For information on creating your own environments, see [Creating your own Environments](docs/creating_environments.md).

## Examples
[back to top](#robo-gym)
### Random Agent MiR100 Simulation Environment
<!-- TODO change this to UR env -->
```python
import gym
import robo_gym
from robo_gym.wrappers.exception_handling import ExceptionHandling

target_machine_ip = '127.0.0.1' # or other machine 'xxx.xxx.xxx.xxx'

# initialize environment
env = gym.make('NoObstacleNavigationMir100Sim-v0', ip=target_machine_ip, gui=True)
env = ExceptionHandling(env)

num_episodes = 10

for episode in range(num_episodes):
    done = False
    env.reset()
    while not done:
        # random step in the environment
        state, reward, done, info = env.step(env.action_space.sample())
```



Additional examples can be found [here](docs/examples)

## Testing 

<!-- TODO add export alias, run short test and long tests. Add link to this in installaiton section -->
## Contributing
[back to top](#robo-gym)

New environments and new robots and sensors implementations are welcome!

More details and guides on how to contribute will be added soon!

If you encounter troubles running robo-gym or if you have questions please submit a new [issue](https://github.com/jr-robotics/robo-gym/issues/new/).

## Citation
[back to top](#robo-gym)

```
@article{lucchi2020robo,
  title={robo-gym--An Open Source Toolkit for Distributed Deep Reinforcement Learning on Real and Simulated Robots},
  author={Lucchi, Matteo and Zindler, Friedemann and M{\"u}hlbacher-Karrer, Stephan and Pichler, Horst},
  journal={2020 IEEE/RSJ International Conference on Intelligent Robots and Systems (IROS)},
  year={2020}
}
```
## News
[back to top](#robo-gym)

- 2020-11-03
  + IROS 2020 is live! This year the event is on-demand and accessible for free to everyone. You can register at https://www.iros2020.org/ondemand/signup and find the presentation of our paper about robo-gym here https://www.iros2020.org/ondemand/episode?id=1357&id2=Transfer%20Learning&1603991207687

- 2020-07-07
  + The robo-gym paper has been accepted for IROS 2020 !
- 2020-06-02 (v0.1.7)
  + improved documentation
  + added exception handling feature to simulated environments

- 2020-04-27 (v0.1.1)
  + added Simplified Installation option for Robot Server Side

- 2020-04-15 (v0.1.0)
  + robo-gym first release is here!<|MERGE_RESOLUTION|>--- conflicted
+++ resolved
@@ -215,18 +215,9 @@
 - ``kill-all-robot-servers`` kills all the running Robot Servers and the Server Manager
 - ``kill-server-manager`` kills the Server Manager
 
-<<<<<<< HEAD
-<!-- TODO add restart command and remove kill-server-manager  -->
-
-To start the Server Manager it is necessary to make sure that
-ROS and the robo-gym workspace are sourced with:
-
-<!-- TODO remove this  -->
-=======
 The Server Manager must be started in a terminal running the default _Python 2.7_. It is necessary to make sure that ROS and the robo-gym workspace are sourced with:
 
 (_Python 2.7_)
->>>>>>> ad149506
 ```bash
 # Source ROS Melodic
 source /opt/ros/melodic/setup.bash
