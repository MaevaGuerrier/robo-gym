#!/usr/bin/env python3
import copy
import numpy as np
import gym
from typing import Tuple
from robo_gym.utils import ur_utils
from robo_gym.utils.exceptions import InvalidStateError, RobotServerError, InvalidActionError
import robo_gym_server_modules.robot_server.client as rs_client
from robo_gym_server_modules.robot_server.grpc_msgs.python import robot_server_pb2
from robo_gym.envs.simulation_wrapper import Simulation

# base, shoulder, elbow, wrist_1, wrist_2, wrist_3
JOINT_POSITIONS = [0.0, -2.5, 1.5, 0.0, -1.4, 0.0]


class URBaseEnv(gym.Env):
    """Universal Robots UR base environment.

    Args:
        rs_address (str): Robot Server address. Formatted as 'ip:port'. Defaults to None.
        fix_base (bool): Wether or not the base joint stays fixed or is moveable. Defaults to False.
        fix_shoulder (bool): Wether or not the shoulder joint stays fixed or is moveable. Defaults to False.
        fix_elbow (bool): Wether or not the elbow joint stays fixed or is moveable. Defaults to False.
        fix_wrist_1 (bool): Wether or not the wrist 1 joint stays fixed or is moveable. Defaults to False.
        fix_wrist_2 (bool): Wether or not the wrist 2 joint stays fixed or is moveable. Defaults to False.
        fix_wrist_3 (bool): Wether or not the wrist 3 joint stays fixed or is moveable. Defaults to True.
        ur_model (str): determines which ur model will be used in the environment. Default to 'ur5'.

    Attributes:
        ur (:obj:): Robot utilities object.
        client (:obj:str): Robot Server client.
        real_robot (bool): True if the environment is controlling a real robot.

    """
    real_robot = False
    max_episode_steps = 100

    def __init__(self, rs_address=None, fix_base=False, fix_shoulder=False, fix_elbow=False, fix_wrist_1=False, fix_wrist_2=False, fix_wrist_3=True, ur_model='ur5', rs_state_to_info=True, **kwargs):
        self.ur = ur_utils.UR(model=ur_model)
        self.elapsed_steps = 0

        self.rs_state_to_info = rs_state_to_info

        self.fix_base = fix_base
        self.fix_shoulder = fix_shoulder
        self.fix_elbow = fix_elbow
        self.fix_wrist_1 = fix_wrist_1
        self.fix_wrist_2 = fix_wrist_2
        self.fix_wrist_3 = fix_wrist_3
        self.ee_target_pose = []

        self.observation_space = self._get_observation_space()
        self.action_space = self._get_action_space()
        self.abs_joint_pos_range = self.ur.get_max_joint_positions()

        self.rs_state = None
        
        # Connect to Robot Server
        if rs_address:
            self.client = rs_client.Client(rs_address)
        else:
            print("WARNING: No IP and Port passed. Simulation will not be started")
            print("WARNING: Use this only to get environment shape")

    def _set_initial_robot_server_state(self, rs_state) -> robot_server_pb2.State:
        string_params = {}
        float_params = {}
        state = {}

        state_msg = robot_server_pb2.State(state = state, float_params = float_params, 
                                            string_params = string_params, state_dict = rs_state)
        return state_msg

    def reset(self, joint_positions = None) -> np.ndarray:
        """Environment reset.

        Args:
            joint_positions (list[6] or np.array[6]): robot joint positions in radians. Order is defined by 
        
        Returns:
            np.array: Environment state.

        """
        if joint_positions: 
            assert len(joint_positions) == 6
        else:
            joint_positions = JOINT_POSITIONS

        self.elapsed_steps = 0

        # Initialize environment state
        state_len = self.observation_space.shape[0]
        state = np.zeros(state_len)
        rs_state = dict.fromkeys(self.get_robot_server_composition(), 0.0)

        # Set initial robot joint positions
        self._set_joint_positions(joint_positions)

        # Update joint positions in rs_state
        rs_state.update(self.joint_positions)

        # Set initial state of the Robot Server
        state_msg = self._set_initial_robot_server_state(rs_state)
        
        if not self.client.set_state_msg(state_msg):
            raise RobotServerError("set_state")

        # Get Robot Server state
        rs_state = self.client.get_state_msg().state_dict

        # Check if the length and keys of the Robot Server state received is correct
        self._check_rs_state_keys(rs_state)

        # Convert the initial state from Robot Server format to environment format
        state = self._robot_server_state_to_env_state(rs_state)

        # Check if the environment state is contained in the observation space
        if not self.observation_space.contains(state):
            raise InvalidStateError()

        # Check if current position is in the range of the initial joint positions
        for joint in self.joint_positions.keys():
            if not np.isclose(self.joint_positions[joint], rs_state[joint], atol=0.05):
                raise InvalidStateError('Reset joint positions are not within defined range')

        self.rs_state = rs_state

        return state

    def reward(self, rs_state, action) -> Tuple[float, bool, dict]:
        done = False
        info = {}

        # Check if robot is in collision
        collision = True if rs_state['in_collision'] == 1 else False
        if collision:
            done = True
            info['final_status'] = 'collision'

        elif self.elapsed_steps >= self.max_episode_steps:
            done = True
            info['final_status'] = 'success'

        return 0, done, info

    def add_fixed_joints(self, action) -> np.ndarray:
        action = action.tolist()
        fixed_joints = np.array([self.fix_base, self.fix_shoulder, self.fix_elbow, self.fix_wrist_1, self.fix_wrist_2, self.fix_wrist_3])
        fixed_joint_indices = np.where(fixed_joints)[0]

        joint_pos_names = ['base_joint_position', 'shoulder_joint_position', 'elbow_joint_position',
                            'wrist_1_joint_position', 'wrist_2_joint_position', 'wrist_3_joint_position']
        joint_positions_dict = self._get_joint_positions()
        
        joint_positions = np.array([joint_positions_dict.get(joint_pos) for joint_pos in joint_pos_names])


        joints_position_norm = self.ur.normalize_joint_values(joints=joint_positions)

        temp = []
        for joint in range(len(fixed_joints)):
            if joint in fixed_joint_indices:
                temp.append(joints_position_norm[joint])
            else:
                temp.append(action.pop(0))
        return np.array(temp)

    def env_action_to_rs_action(self, action) -> np.ndarray:
        """Convert environment action to Robot Server action"""
        rs_action = copy.deepcopy(action)

        # Scale action
        rs_action = np.multiply(rs_action, self.abs_joint_pos_range)
        # Convert action indexing from ur to ros
        rs_action = self.ur._ur_joint_list_to_ros_joint_list(rs_action)

        return rs_action 
               
    def step(self, action) -> Tuple[np.array, float, bool, dict]:
        if type(action) == list: action = np.array(action)
<<<<<<< HEAD
        valid_pose = False
        rs_action = []
        self.elapsed_steps += 1

        while not valid_pose:
            action = action.astype(np.float32)

            # Check if the action is contained in the action space
            if not self.action_space.contains(action):
                raise InvalidActionError()
=======

        action = action.astype(np.float32)
            
        self.elapsed_steps += 1

        # Check if the action is contained in the action space
        if not self.action_space.contains(action):
            raise InvalidActionError()
>>>>>>> a7a25a7c

        # Add missing joints which were fixed at initialization
        action = self.add_fixed_joints(action)

<<<<<<< HEAD
            action = self.add_fixed_joints(action)
            rs_action = self.env_action_to_rs_action(action)
            if not self.ur.ws_limited:
                valid_pose = True
                break
            action_diff_order = [rs_action[2], rs_action[1], rs_action[0], rs_action[3], rs_action[4], rs_action[5]]

            valid_pose = self.ur.check_ee_pose_in_workspace(action_diff_order)
            if not valid_pose:
                action = self.action_space.sample()

            # Convert environment action to robot server action
=======
        # Convert environment action to robot server action
        rs_action = self.env_action_to_rs_action(action)
>>>>>>> a7a25a7c

        # Send action to Robot Server and get state
        rs_state = self.client.send_action_get_state(rs_action.tolist()).state_dict
        self._check_rs_state_keys(rs_state)

        # Convert the state from Robot Server format to environment format
        state = self._robot_server_state_to_env_state(rs_state)

        # Check if the environment state is contained in the observation space
        if not self.observation_space.contains(state):
            raise InvalidStateError()

        self.rs_state = rs_state

        # Assign reward
        reward = 0
        done = False
        reward, done, info = self.reward(rs_state=rs_state, action=action)
        if self.rs_state_to_info: info['rs_state'] = self.rs_state

        return state, reward, done, info


    def get_rs_state(self):
        return self.rs_state

    def render():
        pass

    def get_robot_server_composition(self) -> list:
        rs_state_keys = [
            'base_joint_position',
            'shoulder_joint_position',
            'elbow_joint_position',
            'wrist_1_joint_position',
            'wrist_2_joint_position',
            'wrist_3_joint_position',

            'base_joint_velocity',
            'shoulder_joint_velocity',
            'elbow_joint_velocity',
            'wrist_1_joint_velocity',
            'wrist_2_joint_velocity',
            'wrist_3_joint_velocity',

            'ee_to_ref_translation_x',
            'ee_to_ref_translation_y',
            'ee_to_ref_translation_z',
            'ee_to_ref_rotation_x',
            'ee_to_ref_rotation_y',
            'ee_to_ref_rotation_z',
            'ee_to_ref_rotation_w',

            'in_collision'
        ]
        return rs_state_keys

    def _get_robot_server_state_len(self) -> int:
        """Get length of the Robot Server state.

        Describes the composition of the Robot Server state and returns
        its length.
        """
        return len(self.get_robot_server_composition())

    def _check_rs_state_keys(self, rs_state) -> None:
        keys = self.get_robot_server_composition()

        rs_state['object_0_to_ref_translation_x'] = self.ee_target_pose[0]
        rs_state['object_0_to_ref_translation_y'] = self.ee_target_pose[0]
        rs_state['object_0_to_ref_translation_z'] = self.ee_target_pose[0]
        rs_state['object_0_to_ref_rotation_x'] = 0
        rs_state['object_0_to_ref_rotation_y'] = 0
        rs_state['object_0_to_ref_rotation_z'] = 0
        rs_state['object_0_to_ref_rotation_w'] = 1

        if not len(keys) == len(rs_state.keys()):
            raise InvalidStateError("Robot Server state keys to not match. Different lengths.")

        for key in keys:
            if key not in rs_state.keys():
                raise InvalidStateError("Robot Server state keys to not match")

    def _set_joint_positions(self, joint_positions) -> None:
        """Set desired robot joint positions with standard indexing."""
        # Set initial robot joint positions
        self.joint_positions = {}
        self.joint_positions['base_joint_position'] = joint_positions[0]
        self.joint_positions['shoulder_joint_position'] = joint_positions[1]
        self.joint_positions['elbow_joint_position'] = joint_positions[2]
        self.joint_positions['wrist_1_joint_position'] = joint_positions[3]
        self.joint_positions['wrist_2_joint_position'] = joint_positions[4]
        self.joint_positions['wrist_3_joint_position'] = joint_positions[5]

    def _get_joint_positions(self) -> dict:
        """Get robot joint positions with standard indexing."""
        return self.joint_positions

    def _get_joint_positions_as_array(self) -> np.ndarray:
        """Get robot joint positions with standard indexing."""
        joint_positions = [self.joint_positions['base_joint_position'], self.joint_positions['shoulder_joint_position'],
                           self.joint_positions['elbow_joint_position'], self.joint_positions['wrist_1_joint_position'],
                           self.joint_positions['wrist_2_joint_position'],
                           self.joint_positions['wrist_3_joint_position']]
        return np.array(joint_positions)

    def get_joint_name_order(self) -> list:
        return ['base', 'shoulder', 'elbow', 'wrist_1', 'wrist_2', 'wrist_3']

    def _robot_server_state_to_env_state(self, rs_state) -> np.ndarray:
        """Transform state from Robot Server to environment format.

        Args:
            rs_state (list): State in Robot Server format.

        Returns:
            numpy.array: State in environment format.

        """
        # Joint positions 
        joint_positions = []
        joint_positions_keys = ['base_joint_position', 'shoulder_joint_position', 'elbow_joint_position',
                            'wrist_1_joint_position', 'wrist_2_joint_position', 'wrist_3_joint_position']
        for position in joint_positions_keys:
            joint_positions.append(rs_state[position])
        joint_positions = np.array(joint_positions)
        # Normalize joint position values
        joint_positions = self.ur.normalize_joint_values(joints=joint_positions)

        # Joint Velocities
        joint_velocities = [] 
        joint_velocities_keys = ['base_joint_velocity', 'shoulder_joint_velocity', 'elbow_joint_velocity',
                            'wrist_1_joint_velocity', 'wrist_2_joint_velocity', 'wrist_3_joint_velocity']
        for velocity in joint_velocities_keys:
            joint_velocities.append(rs_state[velocity])
        joint_velocities = np.array(joint_velocities)

        # Compose environment state
        state = np.concatenate((joint_positions, joint_velocities))

        return state.astype(np.float32)

    def _get_observation_space(self) -> gym.spaces.Box:
        """Get environment observation space.

        Returns:
            gym.spaces: Gym observation space object.

        """
        # Joint position range tolerance
        pos_tolerance = np.full(6,0.1)

        # Joint positions range used to determine if there is an error in the sensor readings
        max_joint_positions = np.add(np.full(6, 1.0), pos_tolerance)
        min_joint_positions = np.subtract(np.full(6, -1.0), pos_tolerance)
        # Joint velocities range 
        max_joint_velocities = np.array([np.inf] * 6)
        min_joint_velocities = -np.array([np.inf] * 6)
        # Definition of environment observation_space
        max_obs = np.concatenate((max_joint_positions, max_joint_velocities))
        min_obs = np.concatenate((min_joint_positions, min_joint_velocities))

        return gym.spaces.Box(low=min_obs, high=max_obs, dtype=np.float32)

    def _get_action_space(self)-> gym.spaces.Box:
        """Get environment action space.

        Returns:
            gym.spaces: Gym action space object.

        """
        fixed_joints = [self.fix_base, self.fix_shoulder, self.fix_elbow, self.fix_wrist_1, self.fix_wrist_2, self.fix_wrist_3]
        num_control_joints = len(fixed_joints) - sum(fixed_joints)

        return gym.spaces.Box(low=np.full(num_control_joints, -1.0), high=np.full(num_control_joints, 1.0), dtype=np.float32)


class EmptyEnvironmentURSim(URBaseEnv, Simulation):
    cmd = "roslaunch ur_robot_server ur_robot_server.launch \
        world_name:=empty.world \
        reference_frame:=base_link \
        max_velocity_scale_factor:=0.2 \
        action_cycle_rate:=20 \
        rviz_gui:=false \
        gazebo_gui:=true \
        rs_mode:=only_robot"

    def __init__(self, ip=None, lower_bound_port=None, upper_bound_port=None, gui=False, ur_model='ur5', **kwargs):
        self.cmd = self.cmd + ' ' + 'ur_model:=' + ur_model
        Simulation.__init__(self, self.cmd, ip, lower_bound_port, upper_bound_port, gui, **kwargs)
        URBaseEnv.__init__(self, rs_address=self.robot_server_ip, ur_model=ur_model, **kwargs)


class EmptyEnvironmentURRob(URBaseEnv):
    real_robot = True

# roslaunch ur_robot_server ur5_real_robot_server.launch  gui:=true reference_frame:=base max_velocity_scale_factor:=0.2 action_cycle_rate:=20 rs_mode:=moving<|MERGE_RESOLUTION|>--- conflicted
+++ resolved
@@ -178,18 +178,6 @@
                
     def step(self, action) -> Tuple[np.array, float, bool, dict]:
         if type(action) == list: action = np.array(action)
-<<<<<<< HEAD
-        valid_pose = False
-        rs_action = []
-        self.elapsed_steps += 1
-
-        while not valid_pose:
-            action = action.astype(np.float32)
-
-            # Check if the action is contained in the action space
-            if not self.action_space.contains(action):
-                raise InvalidActionError()
-=======
 
         action = action.astype(np.float32)
             
@@ -198,28 +186,12 @@
         # Check if the action is contained in the action space
         if not self.action_space.contains(action):
             raise InvalidActionError()
->>>>>>> a7a25a7c
 
         # Add missing joints which were fixed at initialization
         action = self.add_fixed_joints(action)
 
-<<<<<<< HEAD
-            action = self.add_fixed_joints(action)
-            rs_action = self.env_action_to_rs_action(action)
-            if not self.ur.ws_limited:
-                valid_pose = True
-                break
-            action_diff_order = [rs_action[2], rs_action[1], rs_action[0], rs_action[3], rs_action[4], rs_action[5]]
-
-            valid_pose = self.ur.check_ee_pose_in_workspace(action_diff_order)
-            if not valid_pose:
-                action = self.action_space.sample()
-
-            # Convert environment action to robot server action
-=======
         # Convert environment action to robot server action
         rs_action = self.env_action_to_rs_action(action)
->>>>>>> a7a25a7c
 
         # Send action to Robot Server and get state
         rs_state = self.client.send_action_get_state(rs_action.tolist()).state_dict
