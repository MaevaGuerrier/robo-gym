--- conflicted
+++ resolved
@@ -40,11 +40,6 @@
         real_robot (bool): True if the environment is controlling a real robot.
 
     """
-<<<<<<< HEAD
-    real_robot = False
-    max_episode_steps = 100
-=======
->>>>>>> 421b529a
 
     real_robot = False
     max_episode_steps = 100
@@ -181,11 +176,7 @@
 
         elif self.elapsed_steps >= self.max_episode_steps:
             done = True
-<<<<<<< HEAD
-            info['final_status'] = 'success'
-=======
             info["final_status"] = "success"
->>>>>>> 421b529a
 
         return 0, done, info
 
@@ -236,18 +227,11 @@
         # Convert action indexing from ur to ros
         rs_action = self.ur.reorder_joints_for_rs(rs_action)
 
-<<<<<<< HEAD
-        return rs_action 
-               
-    def step(self, action) -> Tuple[np.array, float, bool, dict]:
-        if type(action) == list: action = np.array(action)
-=======
         return rs_action
 
     def step(self, action) -> Tuple[np.array, float, bool, bool, dict]:
         if type(action) == list:
             action = np.array(action)
->>>>>>> 421b529a
 
         action = action.astype(np.float32)
 
@@ -281,14 +265,9 @@
         done = False
         reward, done, info = self.reward(rs_state=rs_state, action=action)
         if self.rs_state_to_info:
-<<<<<<< HEAD
-            info['rs_state'] = self.rs_state
-=======
             info["rs_state"] = self.rs_state
->>>>>>> 421b529a
 
         return state, reward, done, False, info
-
 
     def get_rs_state(self):
         return self.rs_state
@@ -366,12 +345,6 @@
 
     def _get_joint_positions_as_array(self) -> np.ndarray:
         """Get robot joint positions with standard indexing."""
-<<<<<<< HEAD
-        joint_positions = [self.joint_positions['base_joint_position'], self.joint_positions['shoulder_joint_position'],
-                           self.joint_positions['elbow_joint_position'], self.joint_positions['wrist_1_joint_position'],
-                           self.joint_positions['wrist_2_joint_position'],
-                           self.joint_positions['wrist_3_joint_position']]
-=======
         joint_positions = []
         joint_positions.append(self.joint_positions["base_joint_position"])
         joint_positions.append(self.joint_positions["shoulder_joint_position"])
@@ -379,7 +352,6 @@
         joint_positions.append(self.joint_positions["wrist_1_joint_position"])
         joint_positions.append(self.joint_positions["wrist_2_joint_position"])
         joint_positions.append(self.joint_positions["wrist_3_joint_position"])
->>>>>>> 421b529a
         return np.array(joint_positions)
 
     def get_joint_name_order(self) -> list:
@@ -452,11 +424,7 @@
 
         return gym.spaces.Box(low=min_obs, high=max_obs, dtype=np.float32)
 
-<<<<<<< HEAD
-    def _get_action_space(self)-> gym.spaces.Box:
-=======
     def _get_action_space(self) -> gym.spaces.Box:
->>>>>>> 421b529a
         """Get environment action space.
 
         Returns:
@@ -473,15 +441,11 @@
         ]
         num_control_joints = len(fixed_joints) - sum(fixed_joints)
 
-<<<<<<< HEAD
-        return gym.spaces.Box(low=np.full(num_control_joints, -1.0), high=np.full(num_control_joints, 1.0), dtype=np.float32)
-=======
         return gym.spaces.Box(
             low=np.full((num_control_joints), -1.0),
             high=np.full((num_control_joints), 1.0),
             dtype=np.float32,
         )
->>>>>>> 421b529a
 
 
 class EmptyEnvironmentURSim(URBaseEnv, Simulation):
@@ -494,12 +458,6 @@
         gazebo_gui:=true \
         rs_mode:=only_robot"
 
-<<<<<<< HEAD
-    def __init__(self, ip=None, lower_bound_port=None, upper_bound_port=None, gui=False, ur_model='ur5', **kwargs):
-        self.cmd = self.cmd + ' ' + 'ur_model:=' + ur_model
-        Simulation.__init__(self, self.cmd, ip, lower_bound_port, upper_bound_port, gui, **kwargs)
-        URBaseEnv.__init__(self, rs_address=self.robot_server_ip, ur_model=ur_model, **kwargs)
-=======
     def __init__(
         self,
         ip=None,
@@ -518,8 +476,6 @@
         )
 
 
->>>>>>> 421b529a
-
 
 class EmptyEnvironmentURRob(URBaseEnv):
     real_robot = True
