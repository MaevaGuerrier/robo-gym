import gymnasium as gym
import robo_gym
from PIL import Image as PILImage
import os

target_machine_ip = '127.0.0.1:50051'
robot_model = 'bunker'
env = gym.make('BunkerRRob-v0', rs_address=target_machine_ip, robot_model=robot_model, with_camera=True)

action = [0.1,0]
index_img = 0
for episode in range(1):
    done = False
    env.reset()
    while not done:
        state, reward, done,_, info = env.step(action)
<<<<<<< HEAD
        print(state['camera'].shape)
=======
        print(state)
        debug_img = PILImage.fromarray(state['camera'])
        debug_img_dir = f"./debug/"
        if not os.path.exists(debug_img_dir):
            os.makedirs(debug_img_dir)

        debug_img.save(os.path.join(debug_img_dir, f"img_{index_img}.png"))
        index_img += 1
>>>>>>> 542ccef9
<|MERGE_RESOLUTION|>--- conflicted
+++ resolved
@@ -14,9 +14,6 @@
     env.reset()
     while not done:
         state, reward, done,_, info = env.step(action)
-<<<<<<< HEAD
-        print(state['camera'].shape)
-=======
         print(state)
         debug_img = PILImage.fromarray(state['camera'])
         debug_img_dir = f"./debug/"
@@ -24,5 +21,4 @@
             os.makedirs(debug_img_dir)
 
         debug_img.save(os.path.join(debug_img_dir, f"img_{index_img}.png"))
-        index_img += 1
->>>>>>> 542ccef9
+        index_img += 1