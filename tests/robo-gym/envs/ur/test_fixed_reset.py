import numpy as np
import gym
import pytest

import robo_gym
from robo_gym.utils import ur_utils



test_ur_reset_init_joints_params = [
<<<<<<< HEAD
   ('EndEffectorPositioningUR5Sim-v0', [0.2, -2.5, 1.1, -2.0, -1.2, 1.2], 'ur5')
=======
   ('EndEffectorPositioningUR5Sim-v0', [0.2, -2.5, 1.1, -2.0, -1.2, 1.2], 'ur5'),
>>>>>>> e0800528
   # ('EndEffectorPositioningUR10Sim-v0', [0.2, -2.5, 1.1, -2.0, 1.2, 1.2], 'ur10')
]

@pytest.mark.parametrize('env_name, joint_positions, ur_model', test_ur_reset_init_joints_params)
def test_ur_reset_init_joints(env_name, joint_positions, ur_model):
   ur = ur_utils.UR(model=ur_model)
   env = gym.make(env_name, ip='robot-servers')

   state = env.reset(joint_positions=joint_positions)

   joint_comparison = np.isclose(ur.normalize_joint_values(joint_positions), state[3:9], atol=0.1)

   for joint in joint_comparison:
      assert joint
   
   env.kill_sim()
   env.close()


test_ur_reset_joint_positions_params = [
   ('MovingBoxTargetUR5Sim-v0', [0.5, -2.7, 1.3, -1.7, -1.9, 1.6], 'ur5'),
]

@pytest.mark.parametrize('env_name, joint_positions, ur_model', test_ur_reset_joint_positions_params)
def test_ur_reset_joint_positions(env_name, joint_positions, ur_model):
   ur = ur_utils.UR(model=ur_model)
   env = gym.make(env_name, ip='robot-servers')

   state = env.reset(joint_positions=joint_positions)

   joint_comparison = np.isclose(ur.normalize_joint_values(joint_positions), state[3:9], atol=0.1)

   for joint in joint_comparison:
      assert joint
   
   env.kill_sim()
   env.close()<|MERGE_RESOLUTION|>--- conflicted
+++ resolved
@@ -8,11 +8,7 @@
 
 
 test_ur_reset_init_joints_params = [
-<<<<<<< HEAD
    ('EndEffectorPositioningUR5Sim-v0', [0.2, -2.5, 1.1, -2.0, -1.2, 1.2], 'ur5')
-=======
-   ('EndEffectorPositioningUR5Sim-v0', [0.2, -2.5, 1.1, -2.0, -1.2, 1.2], 'ur5'),
->>>>>>> e0800528
    # ('EndEffectorPositioningUR10Sim-v0', [0.2, -2.5, 1.1, -2.0, 1.2, 1.2], 'ur10')
 ]
 
